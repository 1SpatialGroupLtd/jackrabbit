/*
 * Licensed to the Apache Software Foundation (ASF) under one or more
 * contributor license agreements.  See the NOTICE file distributed with
 * this work for additional information regarding copyright ownership.
 * The ASF licenses this file to You under the Apache License, Version 2.0
 * (the "License"); you may not use this file except in compliance with
 * the License.  You may obtain a copy of the License at
 *
 *      http://www.apache.org/licenses/LICENSE-2.0
 *
 * Unless required by applicable law or agreed to in writing, software
 * distributed under the License is distributed on an "AS IS" BASIS,
 * WITHOUT WARRANTIES OR CONDITIONS OF ANY KIND, either express or implied.
 * See the License for the specific language governing permissions and
 * limitations under the License.
 */
package org.apache.jackrabbit.core.state;

import java.util.ArrayList;
import java.util.Collection;
import java.util.Collections;
import java.util.HashMap;
import java.util.Iterator;
import java.util.List;
import java.util.LinkedList;
import java.util.Map;
import java.util.SortedMap;
import java.util.TreeMap;

import javax.jcr.InvalidItemStateException;
import javax.jcr.ItemNotFoundException;
import javax.jcr.ReferentialIntegrityException;
import javax.jcr.RepositoryException;

import org.apache.jackrabbit.core.CachingHierarchyManager;
import org.apache.jackrabbit.core.HierarchyManager;
import org.apache.jackrabbit.core.ZombieHierarchyManager;
import org.apache.jackrabbit.core.id.ItemId;
import org.apache.jackrabbit.core.id.NodeId;
import org.apache.jackrabbit.core.id.PropertyId;
import org.apache.jackrabbit.spi.Name;
import org.slf4j.Logger;
import org.slf4j.LoggerFactory;

/**
 * Item state manager that handles both transient and persistent items.
 */
public class SessionItemStateManager
        implements UpdatableItemStateManager, NodeStateListener {

    private static Logger log = LoggerFactory.getLogger(SessionItemStateManager.class);

    /**
     * State manager that allows updates
     */
    private final LocalItemStateManager stateMgr;

    /**
     * Hierarchy manager
     */
    private CachingHierarchyManager hierMgr;

    /**
     * map of those states that have been removed transiently
     */
    private final Map<ItemId, ItemState> atticStore =
            Collections.synchronizedMap(new HashMap<ItemId, ItemState>());

    /**
     * map of new or modified transient states
     */
    private final Map<ItemId, ItemState> transientStore =
            Collections.synchronizedMap(new HashMap<ItemId, ItemState>());

    /**
     * ItemStateManager view of the states in the attic; lazily instantiated
     * in {@link #getAttic()}
     */
    private AtticItemStateManager attic;

    /**
     * State change dispatcher.
     */
    private final transient StateChangeDispatcher dispatcher = new StateChangeDispatcher();

    /**
     * Creates a new <code>SessionItemStateManager</code> instance.
     *
     * @param rootNodeId the root node id
     * @param stateMgr the local item state manager
     */
    public SessionItemStateManager(
            NodeId rootNodeId, LocalItemStateManager stateMgr) {
        this.stateMgr = stateMgr;

        // create hierarchy manager that uses both transient and persistent state
        hierMgr = new CachingHierarchyManager(rootNodeId, this);
        addListener(hierMgr);
    }

    /**
     * Returns the hierarchy manager
     *
     * @return the hierarchy manager
     */
    public HierarchyManager getHierarchyMgr() {
        return hierMgr;
    }

    /**
     * Returns an attic-aware hierarchy manager, i.e. an hierarchy manager that
     * is also able to build/resolve paths of those items that have been moved
     * or removed (i.e. moved to the attic).
     *
     * @return an attic-aware hierarchy manager
     */
    public HierarchyManager getAtticAwareHierarchyMgr() {
        return new ZombieHierarchyManager(hierMgr, this, getAttic());
    }

    //--------------------------------------------------------------< Object >

    /**
     * {@inheritDoc}
     */
    public String toString() {
        StringBuilder builder = new StringBuilder();
        builder.append("SessionItemStateManager (" + super.toString() + ")\n");
        builder.append("[transient]\n");
        builder.append(transientStore);
        builder.append("[attic]\n");
        builder.append(atticStore);
        return builder.toString();
    }

    //-----------------------------------------------------< ItemStateManager >

    /**
     * {@inheritDoc}
     */
    public ItemState getItemState(ItemId id)
            throws NoSuchItemStateException, ItemStateException {

        // first check if the specified item has been transiently removed
        if (atticStore.containsKey(id)) {
            /**
             * check if there's new transient state for the specified item
             * (e.g. if a property with name 'x' has been removed and a new
             * property with same name has been created);
             * this will throw a NoSuchItemStateException if there's no new
             * transient state
             */
            return getTransientItemState(id);
        }

        // check if there's transient state for the specified item
        if (transientStore.containsKey(id)) {
            return getTransientItemState(id);
        }

        return stateMgr.getItemState(id);
    }

    /**
     * {@inheritDoc}
     */
    public boolean hasItemState(ItemId id) {
        // first check if the specified item has been transiently removed
        if (atticStore.containsKey(id)) {
            /**
             * check if there's new transient state for the specified item
             * (e.g. if a property with name 'x' has been removed and a new
             * property with same name has been created);
             */
            return transientStore.containsKey(id);
        }
        // check if there's transient state for the specified item
        if (transientStore.containsKey(id)) {
            return true;
        }
        // check if there's persistent state for the specified item
        return stateMgr.hasItemState(id);
    }

    /**
     * {@inheritDoc}
     */
    public NodeReferences getNodeReferences(NodeId id)
            throws NoSuchItemStateException, ItemStateException {

        return stateMgr.getNodeReferences(id);
    }

    /**
     * {@inheritDoc}
     */
    public boolean hasNodeReferences(NodeId id) {
        return stateMgr.hasNodeReferences(id);
    }

    //--------------------------------------------< UpdatableItemStateManager >

    /**
     * {@inheritDoc}
     */
    public void edit() throws IllegalStateException {
        stateMgr.edit();
    }

    /**
     * {@inheritDoc}
     */
    public boolean inEditMode() {
        return stateMgr.inEditMode();
    }

    /**
     * {@inheritDoc}
     */
    public NodeState createNew(
            NodeId id, Name nodeTypeName, NodeId parentId)
            throws RepositoryException {
        return stateMgr.createNew(id, nodeTypeName, parentId);
    }

    /**
     * {@inheritDoc}
     */
    public PropertyState createNew(Name propName, NodeId parentId)
            throws IllegalStateException {
        return stateMgr.createNew(propName, parentId);
    }

    /**
     * Customized variant of {@link #createNew(Name, NodeId)} that
     * connects the newly created persistent state with the transient state.
     */
    public PropertyState createNew(PropertyState transientState)
            throws ItemStateException {
        PropertyState persistentState = createNew(transientState.getName(),
                transientState.getParentId());
        transientState.connect(persistentState);
        return persistentState;
    }


    /**
     * {@inheritDoc}
     */
    public void store(ItemState state) throws IllegalStateException {
        stateMgr.store(state);
    }

    /**
     * {@inheritDoc}
     */
    public void destroy(ItemState state) throws IllegalStateException {
        stateMgr.destroy(state);
    }

    /**
     * {@inheritDoc}
     */
    public void cancel() throws IllegalStateException {
        stateMgr.cancel();
    }

    /**
     * {@inheritDoc}
     */
    public void update()
            throws ReferentialIntegrityException, StaleItemStateException,
            ItemStateException, IllegalStateException {
        stateMgr.update();
    }

    /**
     * {@inheritDoc}
     */
    public void dispose() {
        // remove hierarchy manager as listener to avoid
        // unnecessary work during stateMgr.dispose()
        removeListener(hierMgr);
        // discard all transient changes
        disposeAllTransientItemStates();
    }

    //< more methods for listing and retrieving transient ItemState instances >

    /**
     * @param id
     * @return
     * @throws NoSuchItemStateException
     * @throws ItemStateException
     */
    public ItemState getTransientItemState(ItemId id)
            throws NoSuchItemStateException, ItemStateException {

        ItemState state = transientStore.get(id);
        if (state != null) {
            return state;
        } else {
            throw new NoSuchItemStateException(id.toString());
        }
    }

    /**
     *
     * @param id
     * @return
     */
    public boolean hasTransientItemState(ItemId id) {
        return transientStore.containsKey(id);
    }

    /**
     *
     * @param id
     * @return
     */
    public boolean hasTransientItemStateInAttic(ItemId id) {
        return atticStore.containsKey(id);
    }

    /**
     * @return <code>true</code> if this manager has any transient state;
     *         <code>false</code> otherwise.
     */
    public boolean hasAnyTransientItemStates() {
        return !transientStore.isEmpty();
    }

    /**
     * Returns a collection of those transient item state instances that are
     * direct or indirect descendants of the item state with the given parent.
     * The transient item state instance with the given identifier itself
     * (if there is such) will not be included.
     * <p>
     * The instances are returned in depth-first tree traversal order.
     *
     * @param id identifier of the common parent of the transient item state
     *           instances to be returned
     * @return collection of descendant transient item state instances
     * @throws InvalidItemStateException if any descendant item state has been
     *                                   deleted externally
     * @throws RepositoryException       if another error occurs
     */
    public Collection<ItemState> getDescendantTransientItemStates(ItemId id)
            throws InvalidItemStateException, RepositoryException {
        try {
            return getDescendantItemStates(
                    id, transientStore, getAtticAwareHierarchyMgr());
        } catch (ItemNotFoundException e) {
            // one of the parents of the specified item has been
            // removed externally; as we don't know its path,
            // we can't determine if it is a descendant;
            // InvalidItemStateException should only be thrown if
            // a descendant is affected;
            // => throw InvalidItemStateException for now (FIXME)
            // unable to determine relative depth, assume that the item
            // (or any of its ancestors) has been removed externally
            throw new InvalidItemStateException(
                    "Item seems to have been removed externally", e);
        }
    }

    /**
     * Same as <code>{@link #getDescendantTransientItemStates(ItemId)}</code>
     * except that item state instances in the attic are returned.
     *
     * @param id identifier of the common parent of the transient item state
     *           instances to be returned
     * @return collection of descendant transient item state instances
     *         in the attic
     */
    public Iterable<ItemState> getDescendantTransientItemStatesInAttic(
            ItemId id) throws RepositoryException {
        return getDescendantItemStates(
                id, atticStore,
                new ZombieHierarchyManager(hierMgr, this, getAttic()));
    }

    /**
     * Utility method used by the
     * {@link #getDescendantTransientItemStates(ItemId)} and
     * {@link #getDescendantTransientItemStatesInAttic(ItemId)} methods
     * to collect descendant item states from the given item state store.
     *
     * @param id identifier of the parent item
     * @param store item state store
     * @param hierarchyManager hierarchy manager associated with the store
     * @return descendants of the identified item
     * @throws RepositoryException if the descendants could not be accessed
     */
    private List<ItemState> getDescendantItemStates(
            ItemId id, Map<ItemId, ItemState> store,
            HierarchyManager hierarchyManager) throws RepositoryException {
        if (id.denotesNode() && !store.isEmpty()) {
            // Group the descendants by reverse relative depth
            SortedMap<Integer, Collection<ItemState>> statesByReverseDepth =
                new TreeMap<Integer, Collection<ItemState>>();
            ItemState[] states = store.values().toArray(new ItemState[0]);
            for (ItemState state : states) {
                // determine relative depth: > 0 means it's a descendant
                int depth = hierarchyManager.getShareRelativeDepth(
                        (NodeId) id, state.getId());
                if (depth > 0) {
                    Collection<ItemState> statesAtDepth =
                        statesByReverseDepth.get(-depth);
                    if (statesAtDepth == null) {
                        statesAtDepth = new ArrayList<ItemState>();
                        statesByReverseDepth.put(-depth, statesAtDepth);
                    }
                    statesAtDepth.add(state);
                }
            }

            // Collect the descendants in decreasing depth order
            List<ItemState> descendants = new ArrayList<ItemState>();
            for (Collection<ItemState> statesAtDepth
                    : statesByReverseDepth.values()) {
                descendants.addAll(statesAtDepth);
            }
            return descendants;
        } else {
            return Collections.emptyList();
        }
    }

    /**
     * Returns the id of the root of the minimal subtree including all
     * transient states.
     *
     * @return id of nearest common ancestor of all transient states or null
     *         if there's no transient state.
     * @throws RepositoryException if an error occurs
     */
    public NodeId getIdOfRootTransientNodeState() throws RepositoryException {
        if (transientStore.isEmpty()) {
            return null;
        }

        // short cut
        if (transientStore.containsKey(hierMgr.getRootNodeId())) {
            return hierMgr.getRootNodeId();
        }

        // the nearest common ancestor of all transient states
        // must be either
        // a) a node state with STATUS_EXISTING_MODIFIED or STATUS_STALE_DESTROYED, or
        // b) the parent node of a property state with STATUS_EXISTING_MODIFIED or STATUS_STALE_DESTROYED

        // collect all candidates based on above criteria
        Collection<NodeId> candidateIds = new LinkedList<NodeId>();
        try {
            HierarchyManager hierMgr = getHierarchyMgr();
            ItemState[] states =
                    transientStore.values().toArray(new ItemState[0]);
            for (ItemState state : states) {
                if (state.getStatus() == ItemState.STATUS_EXISTING_MODIFIED
                        || state.getStatus() == ItemState.STATUS_STALE_DESTROYED) {
                    NodeId nodeId;
                    if (state.isNode()) {
                        nodeId = (NodeId) state.getId();
                    } else {
                        nodeId = state.getParentId();
                    }
                    // remove any descendant candidates
                    boolean skip = false;
                    for (Iterator<NodeId> it = candidateIds.iterator(); it.hasNext();) {
                        NodeId id = it.next();
                        if (nodeId.equals(id) || hierMgr.isAncestor(id, nodeId)) {
                            // already a candidate or a descendant thereof
                            // => skip
                            skip = true;
                            break;
                        }
                        if (hierMgr.isAncestor(nodeId, id)) {
                            // candidate is a descendant => remove
                            it.remove();
                        }
                    }
                    if (!skip) {
                        // add to candidates
                        candidateIds.add(nodeId);
                    }
                }
            }

            if (candidateIds.size() == 1) {
                return candidateIds.iterator().next();
            }

            // pick (any) candidate with shortest path to start with
            NodeId candidateId = null;
            for (NodeId id : candidateIds) {
                if (candidateId == null) {
                    candidateId = id;
                } else {
                    if (hierMgr.getDepth(id) < hierMgr.getDepth(candidateId)) {
                        candidateId = id;
                    }
                }
            }

            // starting with this candidate closest to root, find first parent
            // which is an ancestor of all candidates
            NodeState state = (NodeState) getItemState(candidateId);
            NodeId parentId = state.getParentId();
            boolean continueWithParent = false;
            while (parentId != null) {
                for (NodeId id : candidateIds) {
                    if (hierMgr.getRelativeDepth(parentId, id) == -1) {
                        continueWithParent = true;
                        break;
                    }
                }
                if (continueWithParent) {
                    state = (NodeState) getItemState(parentId);
                    parentId = state.getParentId();
                    continueWithParent = false;
                } else {
                    break;
                }
            }
            return parentId;
        } catch (ItemStateException e) {
            throw new RepositoryException("failed to determine common root of transient changes", e);
        }
    }

    /**
     * Return a flag indicating whether the specified item is in the transient
     * item state manager's attic space.
     *
     * @param id item id
     * @return <code>true</code> if the item state is in the attic space;
     *         <code>false</code> otherwise
     */
    public boolean isItemStateInAttic(ItemId id) {
        return atticStore.containsKey(id);
    }

    //------< methods for creating & discarding transient ItemState instances >

    /**
     * @param id
     * @param nodeTypeName
     * @param parentId
     * @param initialStatus
     * @return
     * @throws RepositoryException
     */
    public NodeState createTransientNodeState(NodeId id, Name nodeTypeName, NodeId parentId, int initialStatus)
<<<<<<< HEAD
            throws RepositoryException {
=======
            throws ItemStateException {
>>>>>>> 7dba0a3c
        // check map; synchronized to ensure an entry is not created twice.
        synchronized (transientStore) {
            if (id == null) {
                id = stateMgr.getNodeIdFactory().newNodeId();
            } else if (initialStatus == ItemState.STATUS_NEW
                    && hasItemState(id)) {
                throw new InvalidItemStateException(
                        "Node " + id + " already exists");
            } else if (transientStore.containsKey(id)) {
                throw new RepositoryException(
                        "There is already a transient state for node " + id);
            }

            NodeState state = new NodeState(
                    id, nodeTypeName, parentId, initialStatus, true);
            // put transient state in the map
            transientStore.put(state.getId(), state);
            state.setContainer(this);
            return state;
        }
    }

    /**
     * @param overlayedState
     * @param initialStatus
     * @return
     * @throws ItemStateException
     */
    public NodeState createTransientNodeState(NodeState overlayedState, int initialStatus)
            throws ItemStateException {

        ItemId id = overlayedState.getNodeId();

        // check map; synchronized to ensure an entry is not created twice.
        synchronized (transientStore) {
            if (transientStore.containsKey(id)) {
                String msg = "there's already a node state instance with id " + id;
                log.debug(msg);
                throw new ItemStateException(msg);
            }

            NodeState state = new NodeState(overlayedState, initialStatus, true);
            // put transient state in the map
            transientStore.put(id, state);
            state.setContainer(this);
            return state;
        }
    }

    /**
     * @param parentId
     * @param propName
     * @param initialStatus
     * @return
     * @throws ItemStateException
     */
    public PropertyState createTransientPropertyState(NodeId parentId, Name propName, int initialStatus)
            throws ItemStateException {

        PropertyId id = new PropertyId(parentId, propName);

        // check map; synchronized to ensure an entry is not created twice.
        synchronized (transientStore) {
            if (transientStore.containsKey(id)) {
                String msg = "there's already a property state instance with id " + id;
                log.debug(msg);
                throw new ItemStateException(msg);
            }

            PropertyState state = new PropertyState(id, initialStatus, true);
            // put transient state in the map
            transientStore.put(id, state);
            state.setContainer(this);
            return state;
        }
    }

    /**
     * @param overlayedState
     * @param initialStatus
     * @return
     * @throws ItemStateException
     */
    public PropertyState createTransientPropertyState(PropertyState overlayedState, int initialStatus)
            throws ItemStateException {

        PropertyId id = overlayedState.getPropertyId();

        // check map; synchronized to ensure an entry is not created twice.
        synchronized (transientStore) {
            if (transientStore.containsKey(id)) {
                String msg = "there's already a property state instance with id " + id;
                log.debug(msg);
                throw new ItemStateException(msg);
            }

            PropertyState state = new PropertyState(overlayedState, initialStatus, true);
            // put transient state in the map
            transientStore.put(id, state);
            state.setContainer(this);
            return state;
        }
    }

    /**
     * Disconnect a transient item state from its underlying persistent state.
     * Notifies the <code>HierarchyManager</code> about the changed identity.
     *
     * @param state the transient <code>ItemState</code> instance that should
     *              be disconnected
     */
    public void disconnectTransientItemState(ItemState state) {
        state.disconnect();
    }

    /**
     * Disposes the specified transient item state instance, i.e. discards it
     * and clears it from cache.
     *
     * @param state the transient <code>ItemState</code> instance that should
     *              be disposed
     * @see ItemState#discard()
     */
    public void disposeTransientItemState(ItemState state) {
        // discard item state, this will invalidate the wrapping Item
        // instance of the transient state
        state.discard();
        // remove from map
        transientStore.remove(state.getId());
        // give the instance a chance to prepare to get gc'ed
        state.onDisposed();
    }

    /**
     * Transfers the specified transient item state instance from the 'active'
     * cache to the attic.
     *
     * @param state the transient <code>ItemState</code> instance that should
     *              be moved to the attic
     */
    public void moveTransientItemStateToAttic(ItemState state) {
        // remove from map
        transientStore.remove(state.getId());
        // add to attic
        atticStore.put(state.getId(), state);
    }

    /**
     * Disposes the specified transient item state instance in the attic, i.e.
     * discards it and removes it from the attic.
     *
     * @param state the transient <code>ItemState</code> instance that should
     *              be disposed @see ItemState#discard()
     */
    public void disposeTransientItemStateInAttic(ItemState state) {
        // discard item state, this will invalidate the wrapping Item
        // instance of the transient state
        state.discard();
        // remove from attic
        atticStore.remove(state.getId());
        // give the instance a chance to prepare to get gc'ed
        state.onDisposed();
    }

    /**
     * Disposes all transient item states in the cache and in the attic.
     */
    public void disposeAllTransientItemStates() {
        // dispose item states in transient map & attic
        // (use temp collection to avoid ConcurrentModificationException)
        ItemState[] tmp;
        tmp = transientStore.values().toArray(new ItemState[0]);
        for (ItemState state : tmp) {
            disposeTransientItemState(state);
        }
        tmp = atticStore.values().toArray(new ItemState[0]);
        for (ItemState state : tmp) {
            disposeTransientItemStateInAttic(state);
        }
    }

    /**
     * Add an <code>ItemStateListener</code>
     *
     * @param listener the new listener to be informed on modifications
     */
    public void addListener(ItemStateListener listener) {
        dispatcher.addListener(listener);
    }

    /**
     * Remove an <code>ItemStateListener</code>
     *
     * @param listener an existing listener
     */
    public void removeListener(ItemStateListener listener) {
        dispatcher.removeListener(listener);
    }

    /**
     * Return the attic item state provider that holds all items
     * moved into the attic.
     *
     * @return attic
     */
    public ItemStateManager getAttic() {
        if (attic == null) {
            attic = new AtticItemStateManager();
        }
        return attic;
    }

    //----------------------------------------------------< ItemStateListener >

    /**
     * {@inheritDoc}
     * <p/>
     * Notification handler gets called for both transient states that this state manager
     * has created, as well as states that were created by the local state manager
     * we're listening to.
     */
    public void stateCreated(ItemState created) {
        ItemState visibleState = created;
        if (created.getContainer() != this) {
            // local state was created
            ItemState transientState = transientStore.get(created.getId());
            if (transientState != null) {
                if (transientState.hasOverlayedState()) {
                    // underlying state has been permanently created
                    transientState.pull();
                    transientState.setStatus(ItemState.STATUS_EXISTING);
                } else {
                    // this is a notification from another session
                    try {
                        ItemState local = stateMgr.getItemState(created.getId());
                        transientState.connect(local);
                        // update mod count
                        transientState.setModCount(local.getModCount());
                        transientState.setStatus(ItemState.STATUS_EXISTING_MODIFIED);
                    } catch (ItemStateException e) {
                        // something went wrong
                        transientState.setStatus(ItemState.STATUS_UNDEFINED);
                    }
                }
                visibleState = transientState;
            }
        }
        dispatcher.notifyStateCreated(visibleState);
    }

    /**
     * {@inheritDoc}
     * <p/>
     * Notification handler gets called for both transient states that this state manager
     * has created, as well as states that were created by the local state manager
     * we're listening to.
     */
    public void stateModified(ItemState modified) {
        ItemState visibleState = modified;
        // JCR-2650: ignore external changes, they will be considered/merged on save().
        dispatcher.notifyStateModified(visibleState);
    }

    /**
     * {@inheritDoc}
     * <p/>
     * Notification handler gets called for both transient states that this state manager
     * has created, as well as states that were created by the local state manager
     * we're listening to.
     */
    public void stateDestroyed(ItemState destroyed) {
        ItemState visibleState = destroyed;
        if (destroyed.getContainer() != this) {
            // local state was destroyed
            ItemState transientState = transientStore.get(destroyed.getId());
            if (transientState != null) {
                transientState.setStatus(ItemState.STATUS_STALE_DESTROYED);
                visibleState = transientState;
            } else {
                // check attic
                transientState = atticStore.remove(destroyed.getId());
                if (transientState != null) {
                    transientState.onDisposed();
                }
            }
        }
        dispatcher.notifyStateDestroyed(visibleState);
    }

    /**
     * {@inheritDoc}
     * <p/>
     * Notification handler gets called for both transient states that this state manager
     * has created, as well as states that were created by the local state manager
     * we're listening to.
     */
    public void stateDiscarded(ItemState discarded) {
        ItemState visibleState = discarded;
        if (discarded.getContainer() != this) {
            // local state was discarded
            ItemState transientState = transientStore.get(discarded.getId());
            if (transientState != null) {
                transientState.setStatus(ItemState.STATUS_UNDEFINED);
                visibleState = transientState;
            }
        }
        dispatcher.notifyStateDiscarded(visibleState);
    }

    /**
     * {@inheritDoc}
     * <p/>
     * Pass notification to listeners if a transient state was modified
     * or if the local state is not overlayed.
     */
    public void nodeAdded(NodeState state, Name name, int index, NodeId id) {
        if (state.getContainer() == this
                || !transientStore.containsKey(state.getId())) {
            dispatcher.notifyNodeAdded(state, name, index, id);
        }
    }

    /**
     * {@inheritDoc}
     * <p/>
     * Pass notification to listeners if a transient state was modified
     * or if the local state is not overlayed.
     */
    public void nodesReplaced(NodeState state) {
        if (state.getContainer() == this
                || !transientStore.containsKey(state.getId())) {
            dispatcher.notifyNodesReplaced(state);
        }
    }

    /**
     * {@inheritDoc}
     * <p/>
     * Pass notification to listeners if a transient state was modified
     * or if the local state is not overlayed.
     */
    public void nodeModified(NodeState state) {
        if (state.getContainer() == this
                || !transientStore.containsKey(state.getId())) {
            dispatcher.notifyNodeModified(state);
        }
    }

    /**
     * {@inheritDoc}
     * <p/>
     * Pass notification to listeners if a transient state was modified
     * or if the local state is not overlayed.
     */
    public void nodeRemoved(NodeState state, Name name, int index, NodeId id) {
        if (state.getContainer() == this
                || !transientStore.containsKey(state.getId())) {
            dispatcher.notifyNodeRemoved(state, name, index, id);
        }
    }

    //--------------------------------------------------------< inner classes >

    /**
     * ItemStateManager view of the states in the attic
     *
     * @see SessionItemStateManager#getAttic
     */
    private class AtticItemStateManager implements ItemStateManager {

        /**
         * {@inheritDoc}
         */
        public ItemState getItemState(ItemId id)
                throws NoSuchItemStateException, ItemStateException {

            ItemState state = atticStore.get(id);
            if (state != null) {
                return state;
            } else {
                throw new NoSuchItemStateException(id.toString());
            }
        }

        /**
         * {@inheritDoc}
         */
        public boolean hasItemState(ItemId id) {
            return atticStore.containsKey(id);
        }

        /**
         * {@inheritDoc}
         */
        public NodeReferences getNodeReferences(NodeId id)
                throws NoSuchItemStateException, ItemStateException {
            // n/a
            throw new ItemStateException("getNodeReferences() not implemented");
        }

        /**
         * {@inheritDoc}
         */
        public boolean hasNodeReferences(NodeId id) {
            // n/a
            return false;
        }
    }

    /**
     * Pushes the given transient state to the change log so it'll be
     * persisted when the change log is committed. The transient state
     * is replaced with the local state that has been pushed to the
     * change log.
     *
     * @param transientState transient state
     * @return the local state to be persisted
     * @throws RepositoryException if the transiet state can not be persisted
     */
    public NodeState makePersistent(NodeState transientState)
            throws RepositoryException {
        NodeState localState = stateMgr.getOrCreateLocalState(transientState);

        synchronized (localState) {
            // copy state from transient state:
            localState.copy(transientState, true);
            // make state persistent
            store(localState);
        }

        // disconnect the transient item state
        disconnectTransientItemState(transientState);

        return localState;
    }

}<|MERGE_RESOLUTION|>--- conflicted
+++ resolved
@@ -552,19 +552,17 @@
      * @throws RepositoryException
      */
     public NodeState createTransientNodeState(NodeId id, Name nodeTypeName, NodeId parentId, int initialStatus)
-<<<<<<< HEAD
             throws RepositoryException {
-=======
-            throws ItemStateException {
->>>>>>> 7dba0a3c
+        if (initialStatus == ItemState.STATUS_NEW && id != null
+                    && hasItemState(id)) {
+                throw new InvalidItemStateException(
+                        "Node " + id + " already exists");
+        }
+
         // check map; synchronized to ensure an entry is not created twice.
         synchronized (transientStore) {
             if (id == null) {
                 id = stateMgr.getNodeIdFactory().newNodeId();
-            } else if (initialStatus == ItemState.STATUS_NEW
-                    && hasItemState(id)) {
-                throw new InvalidItemStateException(
-                        "Node " + id + " already exists");
             } else if (transientStore.containsKey(id)) {
                 throw new RepositoryException(
                         "There is already a transient state for node " + id);
