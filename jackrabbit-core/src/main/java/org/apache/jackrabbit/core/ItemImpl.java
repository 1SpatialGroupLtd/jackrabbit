--- conflicted
+++ resolved
@@ -16,33 +16,72 @@
  */
 package org.apache.jackrabbit.core;
 
+import java.util.ArrayList;
+import java.util.Collection;
+import java.util.ConcurrentModificationException;
+import java.util.HashMap;
+import java.util.HashSet;
+import java.util.Iterator;
+import java.util.Map;
+import java.util.Set;
+
 import javax.jcr.AccessDeniedException;
 import javax.jcr.InvalidItemStateException;
 import javax.jcr.Item;
+import javax.jcr.ItemExistsException;
 import javax.jcr.ItemNotFoundException;
 import javax.jcr.ItemVisitor;
 import javax.jcr.Node;
 import javax.jcr.PathNotFoundException;
 import javax.jcr.PropertyType;
+import javax.jcr.ReferentialIntegrityException;
 import javax.jcr.RepositoryException;
 import javax.jcr.Session;
-import javax.jcr.Value;
-import javax.jcr.ValueFactory;
+import javax.jcr.UnsupportedRepositoryOperationException;
+import javax.jcr.lock.LockException;
+import javax.jcr.nodetype.ConstraintViolationException;
+import javax.jcr.nodetype.ItemDefinition;
+import javax.jcr.nodetype.NoSuchNodeTypeException;
+import javax.jcr.nodetype.NodeDefinition;
+import javax.jcr.nodetype.NodeType;
+import javax.jcr.version.VersionException;
 
 import org.apache.jackrabbit.core.id.ItemId;
-import org.apache.jackrabbit.core.session.SessionContext;
-import org.apache.jackrabbit.core.session.SessionOperation;
+import org.apache.jackrabbit.core.id.NodeId;
+import org.apache.jackrabbit.core.id.PropertyId;
+import org.apache.jackrabbit.core.nodetype.EffectiveNodeType;
+import org.apache.jackrabbit.core.nodetype.NodeTypeConflictException;
+import org.apache.jackrabbit.core.nodetype.NodeTypeImpl;
+import org.apache.jackrabbit.core.nodetype.NodeTypeManagerImpl;
+import org.apache.jackrabbit.core.nodetype.NodeTypeRegistry;
+import org.apache.jackrabbit.core.security.AccessManager;
+import org.apache.jackrabbit.core.security.authorization.Permission;
+import org.apache.jackrabbit.core.state.ChildNodeEntry;
 import org.apache.jackrabbit.core.state.ItemState;
+import org.apache.jackrabbit.core.state.ItemStateException;
+import org.apache.jackrabbit.core.state.NodeState;
+import org.apache.jackrabbit.core.state.PropertyState;
 import org.apache.jackrabbit.core.state.SessionItemStateManager;
+import org.apache.jackrabbit.core.state.StaleItemStateException;
+import org.apache.jackrabbit.core.value.InternalValue;
+import org.apache.jackrabbit.core.version.VersionHistoryInfo;
+import org.apache.jackrabbit.core.version.InternalVersionManager;
 import org.apache.jackrabbit.spi.Name;
 import org.apache.jackrabbit.spi.Path;
-import org.apache.jackrabbit.value.ValueHelper;
+import org.apache.jackrabbit.spi.QPropertyDefinition;
+import org.apache.jackrabbit.spi.QItemDefinition;
+import org.apache.jackrabbit.spi.commons.name.NameConstants;
+import org.apache.jackrabbit.util.Text;
+import org.slf4j.Logger;
+import org.slf4j.LoggerFactory;
 
 /**
  * <code>ItemImpl</code> implements the <code>Item</code> interface.
  */
 public abstract class ItemImpl implements Item {
 
+    private static Logger log = LoggerFactory.getLogger(ItemImpl.class);
+
     protected static final int STATUS_NORMAL = 0;
     protected static final int STATUS_MODIFIED = 1;
     protected static final int STATUS_DESTROYED = 2;
@@ -51,16 +90,16 @@
     protected final ItemId id;
 
     /**
-     * The component context of the session to which this item is associated.
-     */
-    protected final SessionContext sessionContext;
-
-    /**
-     * The session to which this item is associated.
+     * <code>Session</code> through which this <code>Item</code> was acquired
      */
     protected final SessionImpl session;
 
     /**
+     * the <code>Repository</code> object
+     */
+    protected final RepositoryImpl rep;
+
+    /**
      * Item data associated with this item.
      */
     protected final ItemData data;
@@ -79,24 +118,18 @@
      * Package private constructor.
      *
      * @param itemMgr   the <code>ItemManager</code> that created this <code>Item</code>
-     * @param sessionContext the component context of the associated session
+     * @param session   the <code>Session</code> through which this <code>Item</code> is acquired
      * @param data      ItemData of this <code>Item</code>
      */
-    ItemImpl(ItemManager itemMgr, SessionContext sessionContext, ItemData data) {
-        this.sessionContext = sessionContext;
-        this.session = sessionContext.getSessionImpl();
-        this.stateMgr = sessionContext.getItemStateManager();
+    ItemImpl(ItemManager itemMgr, SessionImpl session, ItemData data) {
+        this.session = session;
+        rep = (RepositoryImpl) session.getRepository();
+        stateMgr = session.getItemStateManager();
         this.id = data.getId();
         this.itemMgr = itemMgr;
         this.data = data;
     }
 
-    protected <T> T perform(final SessionOperation<T> operation)
-            throws RepositoryException {
-        itemSanityCheck();
-        return sessionContext.getSessionState().perform(operation);
-    }
-
     /**
      * Performs a sanity check on this item and the associated session.
      *
@@ -104,23 +137,12 @@
      */
     protected void sanityCheck() throws RepositoryException {
         // check session status
-        sessionContext.getSessionState().checkAlive();
-
-        // check status of this item for read operation
-        itemSanityCheck();
-    }
-
-    /**
-     * Checks the status of this item.
-     *
-     * @throws RepositoryException if this item no longer exists
-     */
-    protected void itemSanityCheck() throws RepositoryException {
+        session.sanityCheck();
+
         // check status of this item for read operation
         final int status = data.getStatus();
         if (status == STATUS_DESTROYED || status == STATUS_INVALIDATED) {
-            throw new InvalidItemStateException(
-                    "Item does not exist anymore: " + id);
+            throw new InvalidItemStateException(id + ": the item does not exist anymore");
         }
     }
 
@@ -191,84 +213,634 @@
      * @return the primary path to this <code>Item</code>
      */
     public Path getPrimaryPath() throws RepositoryException {
-        return sessionContext.getHierarchyManager().getPath(id);
+        return session.getHierarchyManager().getPath(id);
+    }
+
+    /**
+     * Builds a list of transient (i.e. new or modified) item states that are
+     * within the scope of <code>this.{@link #save()}</code>. The collection
+     * returned is ordered depth-first, i.e. the item itself (if transient)
+     * comes last.
+     *
+     * @return list of transient item states
+     * @throws InvalidItemStateException
+     * @throws RepositoryException
+     */
+    private Collection<ItemState> getTransientStates()
+            throws InvalidItemStateException, RepositoryException {
+        // list of transient states that should be persisted
+        ArrayList<ItemState> dirty = new ArrayList<ItemState>();
+        ItemState transientState;
+
+        if (isNode()) {
+            // build list of 'new' or 'modified' descendants
+            Iterator<ItemState> iter = stateMgr.getDescendantTransientItemStates((NodeId) id);
+            while (iter.hasNext()) {
+                transientState = iter.next();
+                // fail-fast test: check status of transient state
+                switch (transientState.getStatus()) {
+                    case ItemState.STATUS_NEW:
+                    case ItemState.STATUS_EXISTING_MODIFIED:
+                        // add modified state to the list
+                        dirty.add(transientState);
+                        break;
+
+                    case ItemState.STATUS_STALE_MODIFIED:
+                        throw new InvalidItemStateException(
+                                "Item cannot be saved because it has been "
+                                + "modified externally: " + this);
+
+                    case ItemState.STATUS_STALE_DESTROYED:
+                        throw new InvalidItemStateException(
+                                "Item cannot be saved because it has been "
+                                + "deleted externally: " + this);
+
+                    case ItemState.STATUS_UNDEFINED:
+                        throw new InvalidItemStateException(
+                                "Item cannot be saved; it seems to have been "
+                                + "removed externally: " + this);
+
+                    default:
+                        log.warn("Unexpected item state status: "
+                                + transientState.getStatus() + " of " + this);
+                        // ignore
+                        break;
+                }
+            }
+        }
+        // fail-fast test: check status of this item's state
+        if (isTransient()) {
+            final ItemState state = getItemState();
+            switch (state.getStatus()) {
+                case ItemState.STATUS_EXISTING_MODIFIED:
+                    // add this item's state to the list
+                    dirty.add(state);
+                    break;
+
+                case ItemState.STATUS_NEW:
+                    throw new RepositoryException(
+                            "Cannot save a new item: " + this);
+
+                case ItemState.STATUS_STALE_MODIFIED:
+                    throw new InvalidItemStateException(
+                            "Item cannot be saved because it has been"
+                            + " modified externally: " + this);
+
+                case ItemState.STATUS_STALE_DESTROYED:
+                    throw new InvalidItemStateException(
+                            "Item cannot be saved because it has been"
+                            + " deleted externally:" + this);
+
+                case ItemState.STATUS_UNDEFINED:
+                    throw new InvalidItemStateException(
+                            "Item cannot be saved; it seems to have been"
+                            + " removed externally: " + this);
+
+                default:
+                    log.warn("Unexpected item state status:"
+                            + state.getStatus() + " of " + this);
+                    // ignore
+                    break;
+            }
+        }
+
+        return dirty;
+    }
+
+    /**
+     * Builds a list of transient descendant item states in the attic
+     * (i.e. those marked as 'removed') that are within the scope of
+     * <code>this.{@link #save()}</code>.
+     *
+     * @return list of transient item states
+     * @throws InvalidItemStateException
+     * @throws RepositoryException
+     */
+    private Collection<ItemState> getRemovedStates()
+            throws InvalidItemStateException, RepositoryException {
+        ArrayList<ItemState> removed = new ArrayList<ItemState>();
+        ItemState transientState;
+
+        if (isNode()) {
+            Iterator<ItemState> iter = stateMgr.getDescendantTransientItemStatesInAttic((NodeId) id);
+            while (iter.hasNext()) {
+                transientState = iter.next();
+                // check if stale
+                if (transientState.getStatus() == ItemState.STATUS_STALE_MODIFIED) {
+                    String msg = transientState.getId()
+                            + ": the item cannot be removed because it has been modified externally.";
+                    log.debug(msg);
+                    throw new InvalidItemStateException(msg);
+                }
+                if (transientState.getStatus() == ItemState.STATUS_STALE_DESTROYED) {
+                    String msg = transientState.getId()
+                            + ": the item cannot be removed because it has already been deleted externally.";
+                    log.debug(msg);
+                    throw new InvalidItemStateException(msg);
+                }
+                removed.add(transientState);
+            }
+        }
+        return removed;
+    }
+
+    /**
+     * the following validations/checks are performed on transient items:
+     *
+     * for every transient item:
+     * - if it is 'modified' or 'new' check the corresponding write permission.
+     * - if it is 'removed' check the REMOVE permission
+     *
+     * for every transient node:
+     * - if it is 'new' check that its node type satisfies the
+     *   'required node type' constraint specified in its definition
+     * - check if 'mandatory' child items exist
+     *
+     * for every transient property:
+     * - check if the property value satisfies the value constraints
+     *   specified in the property's definition
+     *
+     * note that the protected flag is checked in Node.addNode/Node.remove
+     * (for adding/removing child entries of a node), in
+     * Node.addMixin/removeMixin/setPrimaryType (for type changes on nodes)
+     * and in Property.setValue (for properties to be modified).
+     */
+    private void validateTransientItems(Iterable<ItemState> dirty, Iterable<ItemState> removed)
+            throws AccessDeniedException, ConstraintViolationException,
+            RepositoryException {
+        AccessManager accessMgr = session.getAccessManager();
+        NodeTypeManagerImpl ntMgr = session.getNodeTypeManager();
+        // walk through list of dirty transient items and validate each
+        for (ItemState itemState : dirty) {
+            ItemDefinition def;
+            if (itemState.isNode()) {
+                def = itemMgr.getDefinition((NodeState) itemState);
+            } else {
+                def = itemMgr.getDefinition((PropertyState) itemState);
+            }
+            /* check permissions for non-protected items. protected items are
+               only added through API methods which need to assert that
+               permissions are not violated.
+             */
+            if (!def.isProtected()) {
+                /* detect the effective set of modification:
+                   - new added node -> add_node perm on the child
+                   - new property added -> set_property permission
+                   - property modified -> set_property permission
+                   - modified nodes can be ignored for changes only included
+                     child-item addition or removal or changes of protected
+                     properties such as mixin-types which are covered separately
+                   note: removed items are checked later on.
+                   note: reordering of child nodes has been covered upfront as
+                         this information isn't available here.
+                */
+                Path path = stateMgr.getHierarchyMgr().getPath(itemState.getId());
+                boolean isGranted = true;
+                if (itemState.isNode()) {
+                    if (itemState.getStatus() == ItemState.STATUS_NEW) {
+                        isGranted = accessMgr.isGranted(path, Permission.ADD_NODE);
+                    } // else: modified node (see comment above)
+                } else {
+                    // modified or new property: set_property permission
+                    isGranted = accessMgr.isGranted(path, Permission.SET_PROPERTY);
+                }
+
+                if (!isGranted) {
+                    String msg = itemMgr.safeGetJCRPath(path) + ": not allowed to add or modify item";
+                    log.debug(msg);
+                    throw new AccessDeniedException(msg);
+                }
+            }
+
+            if (itemState.isNode()) {
+                // the transient item is a node
+                NodeState nodeState = (NodeState) itemState;
+                ItemId id = nodeState.getNodeId();
+                NodeDefinition nodeDef = (NodeDefinition) def;
+                // primary type
+                NodeTypeImpl pnt = ntMgr.getNodeType(nodeState.getNodeTypeName());
+                // effective node type (primary type incl. mixins)
+                EffectiveNodeType ent = getEffectiveNodeType(nodeState);
+                /**
+                 * if the transient node was added (i.e. if it is 'new') or if
+                 * its primary type has changed, check its node type against the
+                 * required node type in its definition
+                 */
+                if (nodeState.getStatus() == ItemState.STATUS_NEW
+                        || !nodeState.getNodeTypeName().equals(
+                            ((NodeState) nodeState.getOverlayedState()).getNodeTypeName())) {
+                    for (NodeType ntReq : nodeDef.getRequiredPrimaryTypes()) {
+                        Name ntName = ((NodeTypeImpl) ntReq).getQName();
+                        if (!(pnt.getQName().equals(ntName)
+                                || pnt.isDerivedFrom(ntName))) {
+                            /**
+                             * the transient node's primary node type does not
+                             * satisfy the 'required primary types' constraint
+                             */
+                            String msg = itemMgr.safeGetJCRPath(id)
+                                    + " must be of node type " + ntReq.getName();
+                            log.debug(msg);
+                            throw new ConstraintViolationException(msg);
+                        }
+                    }
+                }
+
+                // mandatory child properties
+                for (QPropertyDefinition pd : ent.getMandatoryPropDefs()) {
+                    if (pd.getDeclaringNodeType().equals(NameConstants.MIX_VERSIONABLE)
+                            || pd.getDeclaringNodeType().equals(NameConstants.MIX_SIMPLE_VERSIONABLE)) {
+                        /**
+                         * todo FIXME workaround for mix:versionable:
+                         * the mandatory properties are initialized at a
+                         * later stage and might not exist yet
+                         */
+                        continue;
+                    }
+                    String msg = itemMgr.safeGetJCRPath(id)
+                                + ": mandatory property " + pd.getName()
+                                + " does not exist";
+                    if (!nodeState.hasPropertyName(pd.getName())) {
+                        log.debug(msg);
+                        throw new ConstraintViolationException(msg);
+                    } else {
+                        /*
+                        there exists a property with the mandatory-name.
+                        make sure the property really has the expected mandatory
+                        property definition (and not another non-mandatory def,
+                        such as e.g. multivalued residual instead of single-value
+                        mandatory, named def).
+                        */
+                        PropertyId pi = new PropertyId(nodeState.getNodeId(), pd.getName());
+                        ItemData childData = itemMgr.getItemData(pi, null, false);
+                        if (!childData.getDefinition().isMandatory()) {
+                            throw new ConstraintViolationException(msg);
+                        }
+                    }
+                }
+                // mandatory child nodes
+                for (QItemDefinition cnd : ent.getMandatoryNodeDefs()) {
+                    String msg = itemMgr.safeGetJCRPath(id)
+                                + ": mandatory child node " + cnd.getName()
+                                + " does not exist";
+                    if (!nodeState.hasChildNodeEntry(cnd.getName())) {
+                        log.debug(msg);
+                        throw new ConstraintViolationException(msg);
+                    } else {
+                        /*
+                        there exists a child node with the mandatory-name.
+                        make sure the node really has the expected mandatory
+                        node definition.
+                        */
+                        boolean hasMandatoryChild = false;
+                        for (ChildNodeEntry cne : nodeState.getChildNodeEntries(cnd.getName())) {
+                            ItemData childData = itemMgr.getItemData(cne.getId(), null, false);
+                            if (childData.getDefinition().isMandatory()) {
+                                hasMandatoryChild = true;
+                                break;
+                            }
+                        }
+                        if (!hasMandatoryChild) {
+                            throw new ConstraintViolationException(msg);
+                        }
+                    }
+                }
+            } else {
+                // the transient item is a property
+                PropertyState propState = (PropertyState) itemState;
+                ItemId propId = propState.getPropertyId();
+                org.apache.jackrabbit.spi.commons.nodetype.PropertyDefinitionImpl propDef = (org.apache.jackrabbit.spi.commons.nodetype.PropertyDefinitionImpl) def;
+
+                /**
+                 * check value constraints
+                 * (no need to check value constraints of protected properties
+                 * as those are set by the implementation only, i.e. they
+                 * cannot be set by the user through the api)
+                 */
+                if (!def.isProtected()) {
+                    String[] constraints = propDef.getValueConstraints();
+                    if (constraints != null) {
+                        InternalValue[] values = propState.getValues();
+                        try {
+                            EffectiveNodeType.checkSetPropertyValueConstraints(
+                                    propDef.unwrap(), values);
+                        } catch (RepositoryException e) {
+                            // repack exception for providing more verbose error message
+                            String msg = itemMgr.safeGetJCRPath(propId) + ": " + e.getMessage();
+                            log.debug(msg);
+                            throw new ConstraintViolationException(msg);
+                        }
+
+                        /**
+                         * need to manually check REFERENCE value constraints
+                         * as this requires a session (target node needs to
+                         * be checked)
+                         */
+                        if (constraints.length > 0
+                                && (propDef.getRequiredType() == PropertyType.REFERENCE
+                                    || propDef.getRequiredType() == PropertyType.WEAKREFERENCE)) {
+                            for (InternalValue internalV : values) {
+                                boolean satisfied = false;
+                                String constraintViolationMsg = null;
+                                try {
+                                    NodeId targetId = internalV.getNodeId();
+                                    if (propDef.getRequiredType() == PropertyType.WEAKREFERENCE
+                                        && !itemMgr.itemExists(targetId)) {
+                                        // target of weakref doesn;t exist, skip
+                                        continue;
+                                    }
+                                    Node targetNode = session.getNodeById(targetId);
+                                    /**
+                                     * constraints are OR-ed, i.e. at least one
+                                     * has to be satisfied
+                                     */
+                                    for (String constrNtName : constraints) {
+                                        /**
+                                         * a [WEAK]REFERENCE value constraint specifies
+                                         * the name of the required node type of
+                                         * the target node
+                                         */
+                                        if (targetNode.isNodeType(constrNtName)) {
+                                            satisfied = true;
+                                            break;
+                                        }
+                                    }
+                                    if (!satisfied) {
+                                        NodeType[] mixinNodeTypes = targetNode.getMixinNodeTypes();
+                                        String[] targetMixins = new String[mixinNodeTypes.length];
+                                        for (int j = 0; j < mixinNodeTypes.length; j++) {
+                                            targetMixins[j] = mixinNodeTypes[j].getName();
+                                        }
+                                        String targetMixinsString = Text.implode(targetMixins, ", ");
+                                        String constraintsString = Text.implode(constraints, ", ");
+                                        constraintViolationMsg = itemMgr.safeGetJCRPath(propId)
+                                                + ": is constraint to ["
+                                                + constraintsString
+                                                + "] but references [primaryType="
+                                                + targetNode.getPrimaryNodeType().getName()
+                                                + ", mixins="
+                                                + targetMixinsString + "]";
+                                    }
+                                } catch (RepositoryException re) {
+                                    String msg = itemMgr.safeGetJCRPath(propId)
+                                            + ": failed to check "
+                                            + ((propDef.getRequiredType() == PropertyType.REFERENCE) ? "REFERENCE" : "WEAKREFERENCE")
+                                            + " value constraint";
+                                    log.debug(msg);
+                                    throw new ConstraintViolationException(msg, re);
+                                }
+                                if (!satisfied) {
+                                    log.debug(constraintViolationMsg);
+                                    throw new ConstraintViolationException(constraintViolationMsg);
+                                }
+                            }
+                        }
+                    }
+                }
+
+                /**
+                 * no need to check the protected flag as this is checked
+                 * in PropertyImpl.setValue(Value)
+                 */
+            }
+        }
+
+        // walk through list of removed transient items and check REMOVE permission
+        for (ItemState itemState : removed) {
+            QItemDefinition def;
+            try {
+                if (itemState.isNode()) {
+                    def = itemMgr.getDefinition((NodeState) itemState).unwrap();
+                } else {
+                    def = itemMgr.getDefinition((PropertyState) itemState).unwrap();
+                }
+            } catch (ConstraintViolationException e) {
+                // since identifier of assigned definition is not stored anymore
+                // with item state (see JCR-2170), correct definition cannot be
+                // determined for items which have been removed due to removal
+                // of a mixin (see also JCR-2130 & JCR-2408)
+                continue;
+            }
+            if (!def.isProtected()) {
+                Path path = stateMgr.getAtticAwareHierarchyMgr().getPath(itemState.getId());
+                // check REMOVE permission
+                int permission = (itemState.isNode()) ? Permission.REMOVE_NODE : Permission.REMOVE_PROPERTY;
+                if (!accessMgr.isGranted(path, permission)) {
+                    String msg = itemMgr.safeGetJCRPath(path)
+                            + ": not allowed to remove item";
+                    log.debug(msg);
+                    throw new AccessDeniedException(msg);
+                }
+            }
+        }
+    }
+
+    /**
+     * walk through list of transient items marked 'removed' and
+     * definitively remove each one
+     */
+    private void removeTransientItems(Iterable<ItemState> states) {
+        for (ItemState transientState : states) {
+            ItemState persistentState = transientState.getOverlayedState();
+            /**
+             * remove persistent state
+             *
+             * this will indirectly (through stateDestroyed listener method)
+             * permanently invalidate all Item instances wrapping it
+             */
+            stateMgr.destroy(persistentState);
+        }
+    }
+
+    /**
+     * walk through list of transient items and persist each one
+     */
+    private void persistTransientItems(Iterable<ItemState> states)
+            throws RepositoryException {
+        for (ItemState state : states) {
+            // persist state of transient item
+            itemMgr.getItem(state.getId()).makePersistent();
+        }
+    }
+
+    /**
+     * walk through list of transient states and re-apply transient changes
+     */
+    private void restoreTransientItems(Iterable<ItemState> items) {
+        for (ItemState itemState : items) {
+            ItemId id = itemState.getId();
+            ItemImpl item;
+
+            try {
+                if (stateMgr.isItemStateInAttic(id)) {
+                    // If an item has been removed and then again created, the
+                    // item is lost after persistTransientItems() and the
+                    // TransientItemStateManager will bark because of a deleted
+                    // state in its attic. We therefore have to forge a new item
+                    // instance ourself.
+                    item = itemMgr.createItemInstance(itemState);
+                    itemState.setStatus(ItemState.STATUS_NEW);
+                } else {
+                    try {
+                        item = itemMgr.getItem(id);
+                    } catch (ItemNotFoundException infe) {
+                        // itemState probably represents a 'new' item and the
+                        // ItemImpl instance wrapping it has already been gc'ed;
+                        // we have to re-create the ItemImpl instance
+                        item = itemMgr.createItemInstance(itemState);
+                        itemState.setStatus(ItemState.STATUS_NEW);
+                    }
+                }
+                if (!item.isTransient()) {
+                    // re-apply transient changes (i.e. undo effect of item.makePersistent())
+                    if (item.isNode()) {
+                        NodeImpl node = (NodeImpl) item;
+                        node.restoreTransient((NodeState) itemState);
+                    } else {
+                        PropertyImpl prop = (PropertyImpl) item;
+                        prop.restoreTransient((PropertyState) itemState);
+                    }
+                }
+            } catch (RepositoryException re) {
+                // something went wrong, log exception and carry on
+                String msg = itemMgr.safeGetJCRPath(id)
+                    + ": failed to restore transient state";
+                log.warn(msg, re);
+            }
+        }
+    }
+
+    /**
+     * Process all items given in iterator and check whether <code>mix:shareable</code>
+     * or (some derived node type) has been added or removed:
+     * <ul>
+     * <li>If the mixin <code>mix:shareable</code> (or some derived node type),
+     * then initialize the shared set inside the state.</li>
+     * <li>If the mixin <code>mix:shareable</code> (or some derived node type)
+     * has been removed, throw.</li>
+     * </ul>
+     */
+    private void processShareableNodes(Iterable<ItemState> states) throws RepositoryException {
+        for (ItemState is : states) {
+            if (is.isNode()) {
+                NodeState ns = (NodeState) is;
+                boolean wasShareable = false;
+                if (ns.hasOverlayedState()) {
+                    NodeState old = (NodeState) ns.getOverlayedState();
+                    EffectiveNodeType ntOld = getEffectiveNodeType(old);
+                    wasShareable = ntOld.includesNodeType(NameConstants.MIX_SHAREABLE);
+                }
+                EffectiveNodeType ntNew = getEffectiveNodeType(ns);
+                boolean isShareable = ntNew.includesNodeType(NameConstants.MIX_SHAREABLE);
+
+                if (!wasShareable && isShareable) {
+                    // mix:shareable has been added
+                    ns.addShare(ns.getParentId());
+
+                } else if (wasShareable && !isShareable) {
+                    // mix:shareable has been removed: not supported
+                    String msg = "Removing mix:shareable is not supported.";
+                    log.debug(msg);
+                    throw new UnsupportedRepositoryOperationException(msg);
+                }
+            }
+        }
+    }
+
+    /**
+     * Initializes the version history of all new nodes of node type
+     * <code>mix:versionable</code>.
+     * <p/>
+     * Called by {@link #save()}.
+     *
+     * @param states
+     * @return true if this call generated new transient state; otherwise false
+     * @throws RepositoryException
+     */
+    private boolean initVersionHistories(Iterable<ItemState> states) throws RepositoryException {
+        // walk through list of transient items and search for new versionable nodes
+        boolean createdTransientState = false;
+        for (ItemState itemState : states) {
+            if (itemState.isNode()) {
+                NodeState nodeState = (NodeState) itemState;
+                EffectiveNodeType nt = getEffectiveNodeType(nodeState);
+                if (nt.includesNodeType(NameConstants.MIX_VERSIONABLE)) {
+                    if (!nodeState.hasPropertyName(NameConstants.JCR_VERSIONHISTORY)) {
+                        NodeImpl node = (NodeImpl) itemMgr.getItem(itemState.getId());
+                        InternalVersionManager vMgr = session.getInternalVersionManager();
+                        /**
+                         * check if there's already a version history for that
+                         * node; this would e.g. be the case if a versionable
+                         * node had been exported, removed and re-imported with
+                         * either IMPORT_UUID_COLLISION_REMOVE_EXISTING or
+                         * IMPORT_UUID_COLLISION_REPLACE_EXISTING;
+                         * otherwise create a new version history
+                         */
+                        VersionHistoryInfo history =
+                            vMgr.getVersionHistory(session, nodeState, null);
+                        InternalValue historyId = InternalValue.create(
+                                history.getVersionHistoryId());
+                        InternalValue versionId = InternalValue.create(
+                                history.getRootVersionId());
+                        node.internalSetProperty(
+                                NameConstants.JCR_VERSIONHISTORY, historyId);
+                        node.internalSetProperty(
+                                NameConstants.JCR_BASEVERSION, versionId);
+                        node.internalSetProperty(
+                                NameConstants.JCR_ISCHECKEDOUT,
+                                InternalValue.create(true));
+                        node.internalSetProperty(
+                                NameConstants.JCR_PREDECESSORS,
+                                new InternalValue[] { versionId });
+                        createdTransientState = true;
+                    }
+                } else if (nt.includesNodeType(NameConstants.MIX_SIMPLE_VERSIONABLE)) {
+                    // we need to check the version manager for an existing
+                    // version history, since simple versioning does not
+                    // expose it's reference in a property
+                    InternalVersionManager vMgr = session.getInternalVersionManager();
+                    vMgr.getVersionHistory(session, nodeState, null);
+
+                    // create isCheckedOutProperty if not already exists
+                    NodeImpl node = (NodeImpl) itemMgr.getItem(itemState.getId());
+                    if (!nodeState.hasPropertyName(NameConstants.JCR_ISCHECKEDOUT)) {
+                        node.internalSetProperty(
+                                NameConstants.JCR_ISCHECKEDOUT,
+                                InternalValue.create(true));
+                        createdTransientState = true;
+                    }
+                }
+            }
+        }
+        return createdTransientState;
+    }
+
+    /**
+     * Helper method that builds the effective (i.e. merged and resolved)
+     * node type representation of the specified node's primary and mixin
+     * node types.
+     *
+     * @param state
+     * @return the effective node type
+     * @throws RepositoryException
+     */
+    private EffectiveNodeType getEffectiveNodeType(NodeState state)
+            throws RepositoryException {
+        try {
+            NodeTypeRegistry registry =
+                session.getNodeTypeManager().getNodeTypeRegistry();
+            return registry.getEffectiveNodeType(
+                    state.getNodeTypeName(), state.getMixinTypeNames());
+        } catch (NodeTypeConflictException e) {
+            throw new RepositoryException(
+                    "Failed to build effective node type of node state "
+                    + state.getId(), e);
+        }
     }
 
     /**
      * Failsafe mapping of internal <code>id</code> to JCR path for use in
      * diagnostic output, error messages etc.
      *
-     * @return JCR path or some fallback value
-     */
-    public String safeGetJCRPath() {
-        return itemMgr.safeGetJCRPath(id);
-    }
-
-    /**
-     * Same as <code>{@link Item#getName()}</code> except that
-     * this method returns a <code>Name</code> instead of a
-     * <code>String</code>.
-     *
-     * @return the name of this item as <code>Name</code>
-     * @throws RepositoryException if an error occurs.
-     */
-    public abstract Name getQName() throws RepositoryException;
-
-    /**
-     * Utility method that converts the given string into a qualified JCR name.
-     *
-     * @param name name string
-     * @return qualified name
-     * @throws RepositoryException if the given name is invalid
-     */
-    protected Name getQName(String name) throws RepositoryException {
-        return session.getQName(name);
-    }
-
-    /**
-     * Utility method that returns the value factory of this session.
-     *
-     * @return value factory
-     * @throws RepositoryException if the value factory is not available
-     */
-    protected ValueFactory getValueFactory() throws RepositoryException {
-        return getSession().getValueFactory();
-    }
-
-    /**
-     * Utility method that converts the given strings into JCR values of the
-     * given type
-     *
-     * @param values value strings
-     * @param type value type
-     * @return JCR values
-     * @throws RepositoryException if the values can not be converted
-     */
-    protected Value[] getValues(String[] values, int type)
-            throws RepositoryException {
-        if (values != null) {
-            return ValueHelper.convert(values, type, getValueFactory());
-        } else {
-            return null;
-        }
-    }
-
-    /**
-     * Utility method that returns the type of the first of the given values,
-     * or {@link PropertyType#UNDEFINED} when given no values.
-     *
-<<<<<<< HEAD
-     * @param values given values, or <code>null</code>
-     * @return value type, or {@link PropertyType#UNDEFINED}
-     */
-    protected int getType(Value[] values) {
-        if (values != null) {
-            for (Value value : values) {
-                if (value != null) {
-                    return value.getType();
-                }
-            }
-=======
      * @return JCR path or some fallback value
      */
     public String safeGetJCRPath() {
@@ -315,10 +887,18 @@
         } else {
             Path.Element thisName = getPrimaryPath().getNameElement();
             parentNode.removeChildProperty(thisName.getName());
->>>>>>> 15d468fd
-        }
-        return PropertyType.UNDEFINED;
-    }
+        }
+    }
+
+    /**
+     * Same as <code>{@link Item#getName()}</code> except that
+     * this method returns a <code>Name</code> instead of a
+     * <code>String</code>.
+     *
+     * @return the name of this item as <code>Name</code>
+     * @throws RepositoryException if an error occurs.
+     */
+    public abstract Name getQName() throws RepositoryException;
 
     //-----------------------------------------------------------------< Item >
 
@@ -373,81 +953,381 @@
     /**
      * {@inheritDoc}
      */
-    public void remove() throws RepositoryException {
-        perform(new ItemRemoveOperation(this, true));
+    public void remove()
+            throws VersionException, LockException,
+            ConstraintViolationException, RepositoryException {
+        internalRemove(false);
     }
 
     /**
      * {@inheritDoc}
      */
-    public void save() throws RepositoryException {
-        perform(new ItemSaveOperation(getItemState()));
+    public void save()
+            throws AccessDeniedException, ItemExistsException,
+            ConstraintViolationException, InvalidItemStateException,
+            ReferentialIntegrityException, VersionException, LockException,
+            NoSuchNodeTypeException, RepositoryException {
+        // check state of this instance
+        sanityCheck();
+
+        // synchronize on this session
+        synchronized (session) {
+            /**
+             * build list of transient (i.e. new & modified) states that
+             * should be persisted
+             */
+            Collection<ItemState> dirty;
+            try {
+                dirty = getTransientStates();
+            } catch (ConcurrentModificationException e) {
+                String msg = "Concurrent modification; session is closed";
+                log.error(msg, e);
+                session.logout();
+                throw e;
+            }
+            if (dirty.size() == 0) {
+                // no transient items, nothing to do here
+                return;
+            }
+
+            /**
+             * build list of transient descendants in the attic
+             * (i.e. those marked as 'removed')
+             */
+            Collection<ItemState> removed = getRemovedStates();
+
+            // All affected item states. The keys are used to look up whether
+            // an item is affected, and the values are iterated through below
+            Map<ItemId, ItemState> affected =
+                new HashMap<ItemId, ItemState>(dirty.size() + removed.size());
+            for (ItemState state : dirty) {
+                affected.put(state.getId(), state);
+            }
+            for (ItemState state : removed) {
+                affected.put(state.getId(), state);
+            }
+
+            /**
+             * make sure that this save operation is totally 'self-contained'
+             * and independent; items within the scope of this save operation
+             * must not have 'external' dependencies;
+             * (e.g. moving a node requires that the target node including both
+             * old and new parents are saved)
+             */
+            for (ItemState transientState : affected.values()) {
+                if (transientState.isNode()) {
+                    NodeState nodeState = (NodeState) transientState;
+                    Set<NodeId> dependentIDs = new HashSet<NodeId>();
+                    if (nodeState.hasOverlayedState()) {
+                        NodeState overlayedState =
+                                (NodeState) nodeState.getOverlayedState();
+                        NodeId oldParentId = overlayedState.getParentId();
+                        NodeId newParentId = nodeState.getParentId();
+                        if (oldParentId != null) {
+                            if (newParentId == null) {
+                                // node has been removed, add old parents
+                                // to dependencies
+                                if (overlayedState.isShareable()) {
+                                    dependentIDs.addAll(overlayedState.getSharedSet());
+                                } else {
+                                    dependentIDs.add(oldParentId);
+                                }
+                            } else {
+                                if (!oldParentId.equals(newParentId)) {
+                                    // node has been moved to a new location,
+                                    // add old and new parent to dependencies
+                                    dependentIDs.add(oldParentId);
+                                    dependentIDs.add(newParentId);
+                                } else {
+                                    // parent id hasn't changed, check whether
+                                    // the node has been renamed (JCR-1034)
+                                    if (!affected.containsKey(newParentId)
+                                            && stateMgr.hasTransientItemState(newParentId)) {
+                                        try {
+                                            NodeState parent = (NodeState) stateMgr.getTransientItemState(newParentId);
+                                            // check parent's renamed child node entries
+                                            for (ChildNodeEntry cne : parent.getRenamedChildNodeEntries()) {
+                                                if (cne.getId().equals(nodeState.getId())) {
+                                                    // node has been renamed,
+                                                    // add parent to dependencies
+                                                    dependentIDs.add(newParentId);
+                                                }
+                                            }
+                                        } catch (ItemStateException ise) {
+                                            // should never get here
+                                            log.warn("failed to retrieve transient state: " + newParentId, ise);
+                                        }
+                                    }
+                                }
+                            }
+                        }
+                    }
+
+                    // removed child node entries
+                    for (ChildNodeEntry cne : nodeState.getRemovedChildNodeEntries()) {
+                        dependentIDs.add(cne.getId());
+                    }
+                    // added child node entries
+                    for (ChildNodeEntry cne : nodeState.getAddedChildNodeEntries()) {
+                        dependentIDs.add(cne.getId());
+                    }
+
+                    // now walk through dependencies and check whether they
+                    // are within the scope of this save operation
+                    for (NodeId id : dependentIDs) {
+                        if (!affected.containsKey(id)) {
+                            // JCR-1359 workaround: check whether unresolved
+                            // dependencies originate from 'this' session;
+                            // otherwise ignore them
+                            if (stateMgr.hasTransientItemState(id)
+                                    || stateMgr.hasTransientItemStateInAttic(id)) {
+                                // need to save dependency as well
+                                String msg = itemMgr.safeGetJCRPath(id)
+                                        + " needs to be saved as well.";
+                                log.debug(msg);
+                                throw new ConstraintViolationException(msg);
+                            }
+                        }
+                    }
+                }
+            }
+
+            // validate access and node type constraints
+            // (this will also validate child removals)
+            validateTransientItems(dirty, removed);
+
+            // start the update operation
+            try {
+                stateMgr.edit();
+            } catch (IllegalStateException e) {
+                String msg = "Unable to start edit operation";
+                log.debug(msg);
+                throw new RepositoryException(msg, e);
+            }
+
+            boolean succeeded = false;
+
+            try {
+
+                // process transient items marked as 'removed'
+                removeTransientItems(removed);
+
+                // process transient items that have change in mixins
+                processShareableNodes(dirty);
+
+                // initialize version histories for new nodes (might generate new transient state)
+                if (initVersionHistories(dirty)) {
+                    // re-build the list of transient states because the previous call
+                    // generated new transient state
+                    dirty = getTransientStates();
+                }
+
+                // process 'new' or 'modified' transient states
+                persistTransientItems(dirty);
+
+                // dispose the transient states marked 'new' or 'modified'
+                // at this point item state data is pushed down one level,
+                // node instances are disconnected from the transient
+                // item state and connected to the 'overlayed' item state.
+                // transient item states must be removed now. otherwise
+                // the session item state provider will return an orphaned
+                // item state which is not referenced by any node instance.
+                for (ItemState transientState : dirty) {
+                    // dispose the transient state, it is no longer used
+                    stateMgr.disposeTransientItemState(transientState);
+                }
+
+                // end update operation
+                stateMgr.update();
+                // update operation succeeded
+                succeeded = true;
+            } catch (StaleItemStateException e) {
+                throw new InvalidItemStateException(e.getMessage());
+            } catch (ItemStateException e) {
+                throw new RepositoryException(
+                        "Unable to update item: " + this, e);
+            } finally {
+                if (!succeeded) {
+                    // update operation failed, cancel all modifications
+                    stateMgr.cancel();
+
+                    // JCR-288: if an exception has been thrown during
+                    // update() the transient changes have already been
+                    // applied by persistTransientItems() and we need to
+                    // restore transient state, i.e. undo the effect of
+                    // persistTransientItems()
+                    restoreTransientItems(dirty);
+                }
+            }
+
+            // now it is safe to dispose the transient states:
+            // dispose the transient states marked 'removed'.
+            // item states in attic are removed after store, because
+            // the observation mechanism needs to build paths of removed
+            // items in store().
+            for (ItemState transientState : removed) {
+                // dispose the transient state, it is no longer used
+                stateMgr.disposeTransientItemStateInAttic(transientState);
+            }
+        }
     }
 
     /**
      * {@inheritDoc}
      */
-    public void refresh(boolean keepChanges) throws RepositoryException {
-        perform(new ItemRefreshOperation(getItemState(), keepChanges));
+    public synchronized void refresh(boolean keepChanges)
+            throws InvalidItemStateException, RepositoryException {
+        // check state of this instance
+        sanityCheck();
+
+        if (keepChanges) {
+            /** todo FIXME should reset Item#status field to STATUS_NORMAL
+             * of all descendent non-transient instances; maybe also
+             * have to reset stale ItemState instances */
+            return;
+        }
+
+        if (isNode()) {
+            // check if this is the root node
+            if (getDepth() == 0) {
+                // optimization
+                stateMgr.disposeAllTransientItemStates();
+                return;
+            }
+        }
+
+        // list of transient items that should be discarded
+        ArrayList<ItemState> list = new ArrayList<ItemState>();
+        ItemState transientState;
+
+        // check status of this item's state
+        if (isTransient()) {
+            transientState = getItemState();
+            switch (transientState.getStatus()) {
+                case ItemState.STATUS_STALE_MODIFIED:
+                case ItemState.STATUS_STALE_DESTROYED:
+                    // add this item's state to the list
+                    list.add(transientState);
+                    break;
+
+                case ItemState.STATUS_EXISTING_MODIFIED:
+                    if (!transientState.getParentId().equals(
+                            transientState.getOverlayedState().getParentId())) {
+                        throw new RepositoryException(
+                                "Cannot refresh a moved item: " + this +
+                                " - possible solution: refresh the parent");
+                    }
+                    list.add(transientState);
+                    break;
+
+                case ItemState.STATUS_NEW:
+                    throw new RepositoryException(
+                            "Cannot refresh a new item: " + this);
+
+                default:
+                    log.warn("Unexpected item state status:"
+                            + transientState.getStatus() + " of " + this);
+                    // ignore
+                    break;
+            }
+        }
+
+        if (isNode()) {
+            // build list of 'new', 'modified' or 'stale' descendants
+            Iterator<ItemState> iter = stateMgr.getDescendantTransientItemStates((NodeId) id);
+            while (iter.hasNext()) {
+                transientState = iter.next();
+                switch (transientState.getStatus()) {
+                    case ItemState.STATUS_STALE_MODIFIED:
+                    case ItemState.STATUS_STALE_DESTROYED:
+                    case ItemState.STATUS_NEW:
+                    case ItemState.STATUS_EXISTING_MODIFIED:
+                        // add new or modified state to the list
+                        list.add(transientState);
+                        break;
+
+                    default:
+                        log.debug("unexpected state status (" + transientState.getStatus() + ")");
+                        // ignore
+                        break;
+                }
+            }
+        }
+
+        // process list of 'new', 'modified' or 'stale' transient states
+        for (ItemState state : list) {
+            // dispose the transient state, it is no longer used;
+            // this will indirectly (through stateDiscarded listener method)
+            // either restore or permanently invalidate the wrapping Item instances
+            stateMgr.disposeTransientItemState(state);
+        }
+
+        if (isNode()) {
+            // discard all transient descendants in the attic (i.e. those marked
+            // as 'removed'); this will resurrect the removed items
+            Iterator<ItemState> iter = stateMgr.getDescendantTransientItemStatesInAttic((NodeId) id);
+            while (iter.hasNext()) {
+                transientState = iter.next();
+                // dispose the transient state; this will indirectly (through
+                // stateDiscarded listener method) resurrect the wrapping Item instances
+                stateMgr.disposeTransientItemStateInAttic(transientState);
+            }
+        }
     }
 
     /**
      * {@inheritDoc}
      */
-    public Item getAncestor(final int degree) throws RepositoryException {
-        return perform(new SessionOperation<Item>() {
-            public Item perform(SessionContext context)
-                    throws RepositoryException {
-                if (degree == 0) {
-                    return context.getItemManager().getRootNode();
-                }
-
-                try {
-                    // Path.getAncestor requires relative degree, i.e. we need
-                    // to convert absolute to relative ancestor degree
-                    Path path = getPrimaryPath();
-                    int relDegree = path.getAncestorCount() - degree;
-                    if (relDegree < 0) {
-                        throw new ItemNotFoundException();
-                    } else if (relDegree == 0) {
-                        return ItemImpl.this; // shortcut
-                    }
-                    Path ancestorPath = path.getAncestor(relDegree);
-                    return context.getItemManager().getNode(ancestorPath);
-                } catch (PathNotFoundException e) {
-                    throw new ItemNotFoundException("Ancestor not found", e);
-                }
-            }
-        });
+    public Item getAncestor(int degree)
+            throws ItemNotFoundException, AccessDeniedException, RepositoryException {
+        // check state of this instance
+        sanityCheck();
+
+        if (degree == 0) {
+            return itemMgr.getRootNode();
+        }
+
+        try {
+            // Path.getAncestor requires relative degree, i.e. we need
+            // to convert absolute to relative ancestor degree
+            Path path = getPrimaryPath();
+            int relDegree = path.getAncestorCount() - degree;
+            if (relDegree < 0) {
+                throw new ItemNotFoundException();
+            }
+            // shortcut
+            if (relDegree == 0) {
+                return this;
+            }
+            Path ancestorPath = path.getAncestor(relDegree);
+            return itemMgr.getNode(ancestorPath);
+        } catch (PathNotFoundException pnfe) {
+            throw new ItemNotFoundException();
+        }
     }
 
     /**
      * {@inheritDoc}
      */
     public String getPath() throws RepositoryException {
-        return perform(new SessionOperation<String>() {
-            public String perform(SessionContext context)
-                    throws RepositoryException {
-                return context.getSessionImpl().getJCRPath(getPrimaryPath());
-            }
-        });
+        // check state of this instance
+        sanityCheck();
+        return session.getJCRPath(getPrimaryPath());
     }
 
     /**
      * {@inheritDoc}
      */
     public int getDepth() throws RepositoryException {
-        return perform(new SessionOperation<Integer>() {
-            public Integer perform(SessionContext context)
-                    throws RepositoryException {
-                ItemState state = getItemState();
-                if (state.getParentId() == null) {
-                    return 0; // shortcut
-                } else {
-                    return context.getHierarchyManager().getDepth(id);
-                }
-            }
-        });
+        // check state of this instance
+        sanityCheck();
+
+        final ItemState state = getItemState();
+        if (state.getParentId() == null) {
+            // shortcut
+            return 0;
+        }
+        return session.getHierarchyManager().getDepth(id);
     }
 
     /**
