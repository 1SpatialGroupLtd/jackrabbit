<?xml version="1.0" encoding="UTF-8"?>

<!--
   Licensed to the Apache Software Foundation (ASF) under one or more
   contributor license agreements.  See the NOTICE file distributed with
   this work for additional information regarding copyright ownership.
   The ASF licenses this file to You under the Apache License, Version 2.0
   (the "License"); you may not use this file except in compliance with
   the License.  You may obtain a copy of the License at

       http://www.apache.org/licenses/LICENSE-2.0

   Unless required by applicable law or agreed to in writing, software
   distributed under the License is distributed on an "AS IS" BASIS,
   WITHOUT WARRANTIES OR CONDITIONS OF ANY KIND, either express or implied.
   See the License for the specific language governing permissions and
   limitations under the License.
  -->

<project xmlns="http://maven.apache.org/POM/4.0.0" xmlns:xsi="http://www.w3.org/2001/XMLSchema-instance" xsi:schemaLocation="http://maven.apache.org/POM/4.0.0 http://maven.apache.org/maven-v4_0_0.xsd">
  <modelVersion>4.0.0</modelVersion>

<!-- ====================================================================== -->
<!-- P R O J E C T  D E S C R I P T I O N                                   -->
<!-- ====================================================================== -->
  <parent>
    <groupId>org.apache.jackrabbit</groupId>
    <artifactId>jackrabbit-parent</artifactId>
<<<<<<< HEAD
    <version>2.13.0-SNAPSHOT</version>
=======
    <version>2.12.0</version>
>>>>>>> 2f8aee14
    <relativePath>../jackrabbit-parent/pom.xml</relativePath>
  </parent>
  <artifactId>jackrabbit-jcr2dav</artifactId>
  <name>Jackrabbit JCR to WebDAV</name>

  <properties>
    <org.apache.jackrabbit.jcr2dav.RepositoryStubImpl.port>0</org.apache.jackrabbit.jcr2dav.RepositoryStubImpl.port>
  </properties>

  <profiles>
    <profile>
      <id>integrationTesting</id>
      <build>
        <plugins>
          <plugin>
            <artifactId>maven-surefire-plugin</artifactId>
            <configuration>
              <argLine>-Xmx256m</argLine>
              <fork>true</fork>
              <systemProperties>
                <property>
                  <name>jackrabbit.test.integration</name>
                  <value>true</value>
                </property>
                <property>
                  <name>org.apache.jackrabbit.jcr2dav.RepositoryStubImpl.port</name>
                  <value>${org.apache.jackrabbit.jcr2dav.RepositoryStubImpl.port}</value>
                </property>
                <property>
                  <name>known.issues</name>
                  <value>
                      <!--

                      This is the list of failing TCK and jcr2spi tests in a jcr2spi - spi2davex setup.

                      A comprehensive list of missing JCR 2.0 features can be found at
                      https://issues.apache.org/jira/browse/JCR-2003

                      Known issues of jcr2spi and spi2dav(ex) are listed at
                      https://issues.apache.org/jira/secure/IssueNavigator.jspa?reset=true&jqlQuery=project+%3D+JCR+AND+component+%3D+jackrabbit-jcr2spi+AND+status+%3D+Open+ORDER+BY+priority+DESC&mode=hide
                      https://issues.apache.org/jira/secure/IssueNavigator.jspa?reset=true&jqlQuery=project+%3D+JCR+AND+component+%3D+jackrabbit-spi2dav+AND+status+%3D+Open+ORDER+BY+priority+DESC&mode=hide

                      -->
                      <!-- ***** PLEASE update spi2dav/pom.xml as well ***** -->
                      <!-- wrong exception: ConstraintViolationEx. instead SAXException/InvalidSerializedDataEx.-->
                      org.apache.jackrabbit.test.api.SerializationTest#testNodeTypeConstraintViolationWorkspace
                      <!-- JCR-2538 : impersonation not implemented -->
                      org.apache.jackrabbit.test.api.ImpersonateTest
                      <!-- JCR-2099 : shareable nodes -->
                      org.apache.jackrabbit.test.api.ShareableNodeTest
                      <!-- JCR-2228 : life cycle management -->
                      org.apache.jackrabbit.test.api.LifecycleTest
                      <!-- lock token transfer -->
                      org.apache.jackrabbit.test.api.lock.LockManagerTest#testAddInvalidLockToken
                      org.apache.jackrabbit.test.api.lock.LockManagerTest#testAddLockTokenToAnotherSession
                      org.apache.jackrabbit.test.api.lock.LockManagerTest#testLockTransfer2
                      org.apache.jackrabbit.jcr2spi.lock.OpenScopedLockTest#testLogoutHasNoEffect
                      <!-- JCR-3207 -->
                      org.apache.jackrabbit.test.api.observation.NodeReorderTest#testNodeReorderMove
                      <!-- JCR-2533 : missing impl of checkQueryStatement -->                      
                      org.apache.jackrabbit.test.api.query.CreateQueryTest#testUnknownQueryLanguage
                      <!-- JCR-2533 : missing impl of checkQueryStatement -->
                      org.apache.jackrabbit.test.api.query.qom.BindVariableValueTest
                      <!-- JCR-2112 : simple versioning not implemented -->
                      org.apache.jackrabbit.test.api.version.simple
                      <!-- JCR-2104 : activities and configuration -->
                      org.apache.jackrabbit.test.api.version.ActivitiesTest
                      org.apache.jackrabbit.test.api.version.MergeActivityTest#testMergeActivity                     
                      org.apache.jackrabbit.test.api.version.ConfigurationsTest
                      <!-- JCR-2560 -->
                      org.apache.jackrabbit.jcr2spi.IsSameTest#testIsSameProperty3
                      org.apache.jackrabbit.jcr2spi.IsSameTest#testIsSameProperty4
                      org.apache.jackrabbit.jcr2spi.IsSameTest#testIsSameNode7
                      <!-- Known, general issue of the Jcr2Spi - SPI setup.
                           No notification about changes to registered namespace(s) -->                        
                      org.apache.jackrabbit.jcr2spi.name.NamespaceRegistryTest#testReRegisteredNamespace
                      org.apache.jackrabbit.jcr2spi.name.NamespaceRegistryTest#testReRegisteredNamespaceVisibility
                      org.apache.jackrabbit.test.api.query.qom.EquiJoinConditionTest#testRightOuterJoin1<!--JCR-3493, JCR-3498-->
                      org.apache.jackrabbit.test.api.query.qom.EquiJoinConditionTest#testLeftOuterJoin2<!--JCR-3493, JCR-3498-->

                    <!-- security related tests -->
                      <!-- The following 5 tests don't make too much sense on a jcr-client that doesn't necessarily should
                           know about the concrete implementation and thus might just collection all information and
                           delegate any optimization to the server-side -->
                      org.apache.jackrabbit.test.api.security.AccessControlListTest#testAddAggregatedPrivilegesSeparately <!-- JCR-3832 -->
                      org.apache.jackrabbit.test.api.security.AccessControlListTest#testAddAccessControlEntryInvalidPrincipal
                      org.apache.jackrabbit.test.api.security.AccessControlListTest#testAddAccessControlEntryInvalidPrivilege
                      org.apache.jackrabbit.test.api.security.AccessControlListTest#testAddAccessControlEntryTwice
                      org.apache.jackrabbit.test.api.security.AccessControlListTest#testAddAccessControlEntryAgain
                      <!-- Tests to verify -->
                      org.apache.jackrabbit.test.api.security.RSessionAccessControlPolicyTest#testGetApplicablePolicies
                      org.apache.jackrabbit.test.api.security.RSessionAccessControlPolicyTest#testGetPolicy
                      
                     org.apache.jackrabbit.test.api.query.qom.NodeLocalNameTest#testStringLiteralInvalidName        <!-- OAK-3265, JCR-3913 -->
                     org.apache.jackrabbit.test.api.query.qom.NodeLocalNameTest#testPathLiteral                     <!-- OAK-3265, JCR-3913 -->
                     org.apache.jackrabbit.test.api.query.qom.NodeLocalNameTest#testURILiteral                      <!-- OAK-3265, JCR-3913 -->
                  </value>
                </property>
                <property>
                  <name>derby.system.durability</name>
                  <value>test</value>
                </property>
                <property>
                  <name>derby.storage.fileSyncTransactionLog</name>
                  <value>true</value>
                </property>
                <property>
                  <name>derby.stream.error.file</name>
                  <value>target/derby.log</value>
                </property>
              </systemProperties>
            </configuration>
          </plugin>
        </plugins>
      </build>
    </profile>
  </profiles>

  <dependencies>
    <dependency>
      <groupId>javax.jcr</groupId>
      <artifactId>jcr</artifactId>
    </dependency>
    <dependency>
      <groupId>org.apache.jackrabbit</groupId>
      <artifactId>jackrabbit-jcr2spi</artifactId>
      <version>${project.version}</version>
    </dependency>
    <dependency>
      <groupId>org.apache.jackrabbit</groupId>
      <artifactId>jackrabbit-spi2dav</artifactId>
      <version>${project.version}</version>
    </dependency>

    <dependency>
      <groupId>org.apache.jackrabbit</groupId>
      <artifactId>jackrabbit-jcr-tests</artifactId>
      <version>${project.version}</version>
      <scope>test</scope>
    </dependency>
    <dependency>
       <groupId>org.apache.jackrabbit</groupId>
       <artifactId>jackrabbit-jcr2spi</artifactId>
       <version>${project.version}</version>
       <classifier>tests</classifier>
       <scope>test</scope>
    </dependency>
    <dependency>
      <groupId>org.apache.jackrabbit</groupId>
      <artifactId>jackrabbit-core</artifactId>
      <version>${project.version}</version>
      <scope>test</scope>
    </dependency>
    <dependency>
      <groupId>org.apache.jackrabbit</groupId>
      <artifactId>jackrabbit-jcr-server</artifactId>
      <version>${project.version}</version>
      <scope>test</scope>
    </dependency>
    <dependency>
      <groupId>org.mortbay.jetty</groupId>
      <artifactId>jetty</artifactId>
      <scope>test</scope>
    </dependency>
    <dependency>
      <groupId>ch.qos.logback</groupId>
      <artifactId>logback-classic</artifactId>
      <scope>test</scope>
    </dependency>
  </dependencies>

</project><|MERGE_RESOLUTION|>--- conflicted
+++ resolved
@@ -26,11 +26,7 @@
   <parent>
     <groupId>org.apache.jackrabbit</groupId>
     <artifactId>jackrabbit-parent</artifactId>
-<<<<<<< HEAD
-    <version>2.13.0-SNAPSHOT</version>
-=======
     <version>2.12.0</version>
->>>>>>> 2f8aee14
     <relativePath>../jackrabbit-parent/pom.xml</relativePath>
   </parent>
   <artifactId>jackrabbit-jcr2dav</artifactId>
