--- conflicted
+++ resolved
@@ -26,11 +26,7 @@
   <parent>
     <groupId>org.apache.jackrabbit</groupId>
     <artifactId>jackrabbit-parent</artifactId>
-<<<<<<< HEAD
-    <version>2.0-SNAPSHOT</version>
-=======
     <version>1.6.0</version>
->>>>>>> 65d31875
     <relativePath>../jackrabbit-parent/pom.xml</relativePath>
   </parent>
   <artifactId>jackrabbit-spi2dav</artifactId>
@@ -38,6 +34,14 @@
 
   <build>
     <plugins>
+      <plugin>
+        <inherited>true</inherited>
+        <artifactId>maven-compiler-plugin</artifactId>
+        <configuration>
+          <target>1.4</target>
+          <source>1.4</source>
+        </configuration>
+      </plugin>
       <plugin>
         <groupId>org.apache.maven.plugins</groupId>
         <artifactId>maven-surefire-plugin</artifactId>
@@ -57,49 +61,28 @@
     <dependency>
       <groupId>org.apache.jackrabbit</groupId>
       <artifactId>jackrabbit-spi</artifactId>
-<<<<<<< HEAD
-      <version>2.0-SNAPSHOT</version>
-      <classifier></classifier>
-=======
       <version>1.6.0</version>
       <classifier />
->>>>>>> 65d31875
     </dependency>
     <dependency>
       <groupId>org.apache.jackrabbit</groupId>
       <artifactId>jackrabbit-spi-commons</artifactId>
-<<<<<<< HEAD
-      <version>2.0-SNAPSHOT</version>
-=======
       <version>1.6.0</version>
->>>>>>> 65d31875
     </dependency>
     <dependency>
       <groupId>org.apache.jackrabbit</groupId>
       <artifactId>jackrabbit-jcr-commons</artifactId>
-<<<<<<< HEAD
-      <version>2.0-SNAPSHOT</version>
-=======
       <version>1.6.0</version>
->>>>>>> 65d31875
     </dependency>
     <dependency>
       <groupId>org.apache.jackrabbit</groupId>
       <artifactId>jackrabbit-webdav</artifactId>
-<<<<<<< HEAD
-      <version>2.0-SNAPSHOT</version>
-=======
       <version>1.6.0</version>
->>>>>>> 65d31875
     </dependency>
     <dependency>
       <groupId>org.apache.jackrabbit</groupId>
       <artifactId>jackrabbit-jcr-server</artifactId>
-<<<<<<< HEAD
-      <version>2.0-SNAPSHOT</version>
-=======
       <version>1.6.0</version>
->>>>>>> 65d31875
       <exclusions>
         <exclusion>
           <groupId>xerces</groupId>
@@ -131,33 +114,20 @@
     <dependency>
       <groupId>org.apache.jackrabbit</groupId>
       <artifactId>jackrabbit-jcr-tests</artifactId>
-<<<<<<< HEAD
-      <version>2.0-SNAPSHOT</version>
-=======
       <version>1.6.0</version>
->>>>>>> 65d31875
       <scope>test</scope>
     </dependency>
     <dependency>
       <groupId>org.apache.jackrabbit</groupId>
       <artifactId>jackrabbit-jcr2spi</artifactId>
-<<<<<<< HEAD
-      <version>2.0-SNAPSHOT</version>
-      <classifier></classifier>
-=======
       <version>1.6.0</version>
       <classifier />
->>>>>>> 65d31875
       <scope>test</scope>
     </dependency>
     <dependency>
       <groupId>org.apache.jackrabbit</groupId>
       <artifactId>jackrabbit-jcr2spi</artifactId>
-<<<<<<< HEAD
-      <version>2.0-SNAPSHOT</version>
-=======
       <version>1.6.0</version>
->>>>>>> 65d31875
       <classifier>tests</classifier>
       <scope>test</scope>
     </dependency>
@@ -165,11 +135,7 @@
       <groupId>org.apache.jackrabbit</groupId>
       <artifactId>jackrabbit-spi</artifactId>
       <classifier>tests</classifier>
-<<<<<<< HEAD
-      <version>2.0-SNAPSHOT</version>
-=======
       <version>1.6.0</version>
->>>>>>> 65d31875
       <scope>test</scope>
     </dependency>
   </dependencies>
